﻿using System;
using System.Collections.Concurrent;
using System.Collections.Generic;
using System.Threading;
using System.Threading.Tasks;
using System.Linq;
using System.Collections.ObjectModel;

namespace DSharpPlus.Interactivity
{
    #region Extension stuff
    public static class InteractivityExtension
    {
        public static InteractivityModule UseInteractivity(this DiscordClient c)
        {
            if (c.GetModule<InteractivityModule>() != null)
                throw new Exception("Interactivity module is already enabled for this client!");

            var m = new InteractivityModule();
            c.AddModule(m);
            return m;
        }

        public static IReadOnlyDictionary<int, InteractivityModule> UseInteractivity(this DiscordShardedClient c)
        {
            var modules = new Dictionary<int, InteractivityModule>();

            foreach (var shard in c.ShardClients.Select(xkvp => xkvp.Value))
            {
                var m = shard.GetModule<InteractivityModule>();
                if (m == null)
                    m = shard.UseInteractivity();

                modules.Add(shard.ShardId, m);
            }

            return new ReadOnlyDictionary<int, InteractivityModule>(modules);
        }

        public static InteractivityModule GetInteractivityModule(this DiscordClient c)
        {
            return c.GetModule<InteractivityModule>();
        }

        public static IReadOnlyDictionary<int, InteractivityModule> GetInteractivityModule(this DiscordShardedClient c)
        {
            var modules = new Dictionary<int, InteractivityModule>();

            foreach (var shard in c.ShardClients.Select(xkvp => xkvp.Value))
                modules.Add(shard.ShardId, shard.GetModule<InteractivityModule>());

            return new ReadOnlyDictionary<int, InteractivityModule>(modules);
        }

        public static IEnumerable<string> Split(this string str, int chunkSize)
        {
            var len = str.Length;
            var i = 0;

            while (i < len)
            {
                var size = Math.Min(len - i, chunkSize);
                yield return str.Substring(i, size);
                i += size;
            }
        }
    }
    #endregion

    public class InteractivityModule : IModule
    {
        #region fields n stuff
        public DiscordClient Client { get { return this._client; } }
        private DiscordClient _client;
        #endregion

        public void Setup(DiscordClient client)
        {
            this._client = client;
        }

        #region Message
        public async Task<DiscordMessage> WaitForMessageAsync(Func<DiscordMessage, bool> predicate, TimeSpan timeout)
        {
            var tsc = new TaskCompletionSource<DiscordMessage>();
            var ct = new CancellationTokenSource(timeout);
            ct.Token.Register(() => tsc.TrySetResult(null));

            AsyncEventHandler<MessageCreateEventArgs> handler = async (e) =>
            {
                await Task.Yield();
                if (predicate(e.Message))
                {
                    tsc.TrySetResult(e.Message);
                    return;
                }
            };

            _client.MessageCreated += handler;

            DiscordMessage result = await tsc.Task;

            _client.MessageCreated -= handler;
            return result;
        }
        #endregion

        #region Reaction
        public async Task<DiscordMessage> WaitForReactionAsync(Func<DiscordEmoji, bool> predicate, TimeSpan timeout)
        {
            var tsc = new TaskCompletionSource<DiscordMessage>();
            var ct = new CancellationTokenSource(timeout);
            ct.Token.Register(() => tsc.TrySetResult(null));
            AsyncEventHandler<MessageReactionAddEventArgs> handler = async e =>
            {
                await Task.Yield();
                if (predicate(e.Emoji))
                {
                    tsc.TrySetResult(e.Message);
                    return;
                }
            };

            _client.MessageReactionAdd += handler;

            DiscordMessage result = await tsc.Task;

            _client.MessageReactionAdd -= handler;
            return result;
        }

        public async Task<DiscordMessage> WaitForReactionAsync(Func<DiscordEmoji, bool> predicate, DiscordUser user, TimeSpan timeout)
        {
            var user_id = user.Id;
            var tsc = new TaskCompletionSource<DiscordMessage>();
            var ct = new CancellationTokenSource(timeout);
            ct.Token.Register(() => tsc.TrySetResult(null));

            AsyncEventHandler<MessageReactionAddEventArgs> handler = async (e) =>
            {
                await Task.Yield();
                if (predicate(e.Emoji))
                {
                    if (e.User.Id == user_id)
                    {
                        tsc.TrySetResult(e.Message);
                        return;
                    }
                }
            };

            _client.MessageReactionAdd += handler;

            DiscordMessage result = await tsc.Task;

            _client.MessageReactionAdd -= handler;
            return result;
        }


        public async Task<DiscordEmoji> WaitForMessageReactionAsync(Func<DiscordEmoji, bool> predicate, DiscordMessage msg, TimeSpan timeout)
        {
            var message_id = msg.Id;
            var tsc = new TaskCompletionSource<DiscordEmoji>();
            var ct = new CancellationTokenSource(timeout);
            ct.Token.Register(() => tsc.TrySetResult(null));

            AsyncEventHandler<MessageReactionAddEventArgs> handler = async (e) =>
            {
                await Task.Yield();
                if (predicate(e.Emoji))
                {
                    if (e.Message.Id == message_id)
                    {
                        tsc.TrySetResult(e.Emoji);
                        return;
                    }
                }
            };

            _client.MessageReactionAdd += handler;

            DiscordEmoji result = await tsc.Task;

            _client.MessageReactionAdd -= handler;
            return result;
        }

        public async Task<DiscordEmoji> WaitForMessageReactionAsync(DiscordMessage msg, TimeSpan timeout)
        {
            var message_id = msg.Id;
            var tsc = new TaskCompletionSource<DiscordEmoji>();
            var ct = new CancellationTokenSource(timeout);
            ct.Token.Register(() => tsc.TrySetResult(null));

            AsyncEventHandler<MessageReactionAddEventArgs> handler = async (e) =>
            {
                await Task.Yield();
                if (e.Message.Id == message_id)
                {
                    tsc.TrySetResult(e.Emoji);
                    return;
                }
            };

            _client.MessageReactionAdd += handler;

            DiscordEmoji result = await tsc.Task;

            _client.MessageReactionAdd -= handler;
            return result;
        }

        public async Task<ConcurrentDictionary<string, int>> CollectReactionsAsync(DiscordMessage m, TimeSpan timeout)
        {
            ConcurrentDictionary<string, int> Reactions = new ConcurrentDictionary<string, int>();
            var tsc = new TaskCompletionSource<ConcurrentDictionary<string, int>>();
            var ct = new CancellationTokenSource(timeout);
            ct.Token.Register(() => tsc.TrySetResult(Reactions));
            AsyncEventHandler<MessageReactionAddEventArgs> handler1 = async (e) =>
            {
                await Task.Yield();
                if (e.Message.Id == m.Id)
                {
                    if (Reactions.ContainsKey(e.Emoji.ToString()))
                        Reactions[e.Emoji.ToString()]++;
                    else
                        Reactions.TryAdd(e.Emoji.ToString(), 1);
                }
            };

            _client.MessageReactionAdd += handler1;

            AsyncEventHandler<MessageReactionRemoveEventArgs> handler2 = async (e) =>
            {
                await Task.Yield();
                if (e.Message.Id == m.Id)
                {
                    if (Reactions.ContainsKey(e.Emoji.ToString()))
                    {
                        Reactions[e.Emoji.ToString()]--;
                        if (Reactions[e.Emoji.ToString()] == 0)
                            Reactions.TryRemove(e.Emoji.ToString(), out int something);
                    }
                }
            };

            _client.MessageReactionRemove += handler2;

            AsyncEventHandler<MessageReactionRemoveAllEventArgs> handler3 = async (e) =>
            {
                await Task.Yield();
                if (e.Message.Id == m.Id)
                {
                    Reactions = new ConcurrentDictionary<string, int>();
                }
            };

            _client.MessageReactionRemoveAll += handler3;

            var result = await tsc.Task;

            _client.MessageReactionAdd -= handler1;
            _client.MessageReactionRemove -= handler2;
            _client.MessageReactionRemoveAll -= handler3;

            return result;
        }
        #endregion

        #region Typing
        public async Task<DiscordUser> WaitForTypingUserAsync(DiscordChannel channel, TimeSpan timeout)
        {
            var channel_id = channel.Id;
            var tsc = new TaskCompletionSource<DiscordUser>();
            var ct = new CancellationTokenSource(timeout);
            ct.Token.Register(() => tsc.TrySetResult(null));

            AsyncEventHandler<TypingStartEventArgs> handler = async (e) =>
            {
                await Task.Yield();
                if (e.Channel.Id == channel_id)
                {
                    tsc.TrySetResult(e.User);
                    return;
                }
            };

            _client.TypingStart += handler;

            DiscordUser result = await tsc.Task;

            _client.TypingStart -= handler;
            return result;
        }

        public async Task<DiscordChannel> WaitForTypingChannelAsync(DiscordUser user, TimeSpan timeout)
        {
            var user_id = user.Id;
            var tsc = new TaskCompletionSource<DiscordChannel>();
            var ct = new CancellationTokenSource(timeout);
            ct.Token.Register(() => tsc.TrySetResult(null));

            AsyncEventHandler<TypingStartEventArgs> handler = async (e) =>
            {
                await Task.Yield();
                if (e.User.Id == user_id)
                {
                    tsc.TrySetResult(e.Channel);
                    return;
                }
            };

            _client.TypingStart += handler;

            DiscordChannel result = await tsc.Task;

            _client.TypingStart -= handler;
            return result;
        }
        #endregion

        #region Pagination
        public async Task SendPaginatedMessage(DiscordChannel channel, DiscordUser user, IEnumerable<Page> message_pages, TimeSpan timeout, TimeoutBehaviour timeout_behaviour)
        {
            List<Page> pages = message_pages.ToList();

            if (pages.Count() == 0)
                throw new ArgumentException("You need to provide at least 1 page!");

            var tsc = new TaskCompletionSource<string>();
            var ct = new CancellationTokenSource(timeout);
            ct.Token.Register(() => tsc.TrySetResult(null));

            DiscordMessage m = await _client.SendMessageAsync(channel, string.IsNullOrEmpty(pages.First().Content) ? "" : pages.First().Content, embed: pages.First().Embed);
            PaginatedMessage pm = new PaginatedMessage()
            {
                CurrentIndex = 0,
                Pages = pages,
                Timeout = timeout
            };

            await this.GeneratePaginationReactions(m);

            AsyncEventHandler<MessageReactionRemoveAllEventArgs> _reaction_removed_all = async e =>
            {
                await this.GeneratePaginationReactions(m);
            };
            _client.MessageReactionRemoveAll += _reaction_removed_all;

            AsyncEventHandler<MessageReactionAddEventArgs> _reaction_added = async e =>
            {
                if (e.Message.Id == m.Id && e.User.Id != _client.CurrentUser.Id && e.User.Id == user.Id)
                {
                    await this.DoPagination(e.Emoji, m, pm, ct);
                }
            };
            _client.MessageReactionAdd += _reaction_added;

            AsyncEventHandler<MessageReactionRemoveEventArgs> _reaction_removed = async e =>
            {
                if (e.Message.Id == m.Id && e.User.Id != _client.CurrentUser.Id && e.User.Id == user.Id)
                    await this.DoPagination(e.Emoji, m, pm, ct);
            };
            _client.MessageReactionRemove += _reaction_removed;

            await tsc.Task;

            switch (timeout_behaviour)
            {
                case TimeoutBehaviour.Default:
                case TimeoutBehaviour.Ignore:
                    await Task.Delay(100);
                    await m.DeleteAllReactionsAsync();
                    break;
                case TimeoutBehaviour.Delete:
                    await Task.Delay(100);
                    await m.DeleteAllReactionsAsync();
                    await Task.Delay(100);
                    await m.DeleteAsync();
                    break;
            }

            _client.MessageReactionRemoveAll -= _reaction_removed_all;
            _client.MessageReactionAdd -= _reaction_added;
            _client.MessageReactionRemove -= _reaction_removed;
        }

        public IEnumerable<Page> GeneratePagesInEmbeds(string input)
        {
            List<Page> result = new List<Page>();
            List<string> split = input.Split(2000).ToList();
            foreach (string s in split)
            {
                result.Add(new Page()
                {
                    Embed = new DiscordEmbed()
                    {
                        Description = s
                    }
                });
            }
            return result;
        }

        public IEnumerable<Page> GeneratePagesInStrings(string input)
        {
            List<Page> result = new List<Page>();
            List<string> split = input.Split(2000).ToList();
            foreach (string s in split)
            {
                result.Add(new Page()
                {
                    Content = s
                });
            }
            return result;
        }

        public async Task GeneratePaginationReactions(DiscordMessage m)
        {
            await m.CreateReactionAsync(DiscordEmoji.FromUnicode(this.Client, "⏮"));
            await Task.Delay(500);
            await m.CreateReactionAsync(DiscordEmoji.FromUnicode(this.Client, "◀"));
            await Task.Delay(500);
<<<<<<< HEAD
            await m.CreateReactionAsync("⏹");
=======
            await m.CreateReactionAsync(DiscordEmoji.FromUnicode(this.Client, "⏹"));
            //await Task.Delay(500);
            //await m.CreateReaction("🔢");
>>>>>>> 43c028a3
            await Task.Delay(500);
            await m.CreateReactionAsync(DiscordEmoji.FromUnicode(this.Client, "▶"));
            await Task.Delay(500);
            await m.CreateReactionAsync(DiscordEmoji.FromUnicode(this.Client, "⏭"));
        }

        public async Task DoPagination(DiscordEmoji emoji, DiscordMessage m, PaginatedMessage pm, CancellationTokenSource ct)
        {
            #region The "good" shit
            switch (emoji.Name)
            {
                case "⏮":
                    pm.CurrentIndex = 0;
                    break;

                case "◀":
                    if (pm.CurrentIndex != 0)
                        pm.CurrentIndex--;
                    break;

                case "⏹":
                    ct.Cancel();
                    return;

                case "▶":
                    if (pm.CurrentIndex != pm.Pages.Count() - 1)
                        pm.CurrentIndex++;
                    break;

                case "⏭":
                    pm.CurrentIndex = pm.Pages.Count() - 1;
                    break;

                default:
                    return;
            }

            await m.EditAsync((string.IsNullOrEmpty(pm.Pages.ToArray()[pm.CurrentIndex].Content)) ? "" : pm.Pages.ToArray()[pm.CurrentIndex].Content,
                embed: pm.Pages.ToArray()[pm.CurrentIndex].Embed ?? null);
            #endregion
        }
        #endregion
    }

    public enum TimeoutBehaviour
    {
        Default, // ignore
        Ignore,
        Delete
    }

    public class PaginatedMessage
    {
        public IEnumerable<Page> Pages { get; internal set; }
        public int CurrentIndex { get; internal set; }
        public TimeSpan Timeout { get; internal set; }
    }

    public class Page
    {
        public string Content { get; set; }
        public DiscordEmbed Embed { get; set; }
    }

}
// send nudes

// wait don't im not 18 yet<|MERGE_RESOLUTION|>--- conflicted
+++ resolved
@@ -423,13 +423,9 @@
             await Task.Delay(500);
             await m.CreateReactionAsync(DiscordEmoji.FromUnicode(this.Client, "◀"));
             await Task.Delay(500);
-<<<<<<< HEAD
-            await m.CreateReactionAsync("⏹");
-=======
             await m.CreateReactionAsync(DiscordEmoji.FromUnicode(this.Client, "⏹"));
             //await Task.Delay(500);
             //await m.CreateReaction("🔢");
->>>>>>> 43c028a3
             await Task.Delay(500);
             await m.CreateReactionAsync(DiscordEmoji.FromUnicode(this.Client, "▶"));
             await Task.Delay(500);
