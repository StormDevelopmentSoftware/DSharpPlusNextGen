--- conflicted
+++ resolved
@@ -138,13 +138,8 @@
             if (!cs)
                 value = value.ToLowerInvariant();
 
-<<<<<<< HEAD
-            var chn = ctx.Guild?.Channels.FirstOrDefault(xc => (cs ? xc.Name : xc.Name.ToLowerInvariant()) == value);
+            var chn = ctx.Guild?.Channels.Values.FirstOrDefault(xc => (cs ? xc.Name : xc.Name.ToLowerInvariant()) == value);
             return chn != null ? Optional.FromValue(chn) : Optional.FromNoValue<DiscordChannel>();
-=======
-            var chn = ctx.Guild?.Channels.Values.FirstOrDefault(xc => (cs ? xc.Name : xc.Name.ToLowerInvariant()) == value);
-            return chn != null ? Optional<DiscordChannel>.FromValue(chn) : Optional<DiscordChannel>.FromNoValue();
->>>>>>> 50311177
         }
     }
 
@@ -168,26 +163,16 @@
 
             if (ulong.TryParse(value, NumberStyles.Integer, CultureInfo.InvariantCulture, out var rid))
             {
-<<<<<<< HEAD
-                var result = ctx.Guild.Roles.FirstOrDefault(xr => xr.Id == rid);
+                var result = ctx.Guild.GetRole(rid);
                 var ret = result != null ? Optional.FromValue(result) : Optional.FromNoValue<DiscordRole>();
-=======
-                var result = ctx.Guild.GetRole(rid);
-                var ret = result != null ? Optional<DiscordRole>.FromValue(result) : Optional<DiscordRole>.FromNoValue();
->>>>>>> 50311177
                 return Task.FromResult(ret);
             }
 
             var m = RoleRegex.Match(value);
             if (m.Success && ulong.TryParse(m.Groups[1].Value, NumberStyles.Integer, CultureInfo.InvariantCulture, out rid))
             {
-<<<<<<< HEAD
-                var result = ctx.Guild.Roles.FirstOrDefault(xr => xr.Id == rid);
+                var result = ctx.Guild.GetRole(rid);
                 var ret = result != null ? Optional.FromValue(result) : Optional.FromNoValue<DiscordRole>();
-=======
-                var result = ctx.Guild.GetRole(rid);
-                var ret = result != null ? Optional<DiscordRole>.FromValue(result) : Optional<DiscordRole>.FromNoValue();
->>>>>>> 50311177
                 return Task.FromResult(ret);
             }
 
@@ -195,13 +180,8 @@
             if (!cs)
                 value = value.ToLowerInvariant();
 
-<<<<<<< HEAD
-            var rol = ctx.Guild.Roles.FirstOrDefault(xr => (cs ? xr.Name : xr.Name.ToLowerInvariant()) == value);
+            var rol = ctx.Guild.Roles.Values.FirstOrDefault(xr => (cs ? xr.Name : xr.Name.ToLowerInvariant()) == value);
             return Task.FromResult(rol != null ? Optional.FromValue(rol) : Optional.FromNoValue<DiscordRole>());
-=======
-            var rol = ctx.Guild.Roles.Values.FirstOrDefault(xr => (cs ? xr.Name : xr.Name.ToLowerInvariant()) == value);
-            return Task.FromResult(rol != null ? Optional<DiscordRole>.FromValue(rol) : Optional<DiscordRole>.FromNoValue());
->>>>>>> 50311177
         }
     }
 
